use super::ChainSpec;
use bls::{Keypair, PublicKey, SecretKey, Signature};

use types::{Address, Hash256, ValidatorRecord};

/// The size of a validators deposit in GWei.
pub const DEPOSIT_GWEI: u64 = 32_000_000_000;

impl ChainSpec {
    /// Returns a `ChainSpec` compatible with the specification from Ethereum Foundation.
    ///
    /// Of course, the actual foundation specs are unknown at this point so these are just a rough
    /// estimate.
    pub fn foundation() -> Self {
        Self {
            /*
             * Misc
             */
            shard_count: 1_024,
            target_committee_size: 128,
            ejection_balance: 16,
            max_balance_churn_quotient: 32,
            gwei_per_eth: u64::pow(10, 9),
            beacon_chain_shard_number: u64::max_value(),
            max_casper_votes: 1_024,
            latest_block_roots_length: 8_192,
            latest_randao_mixes_length: 8_192,
            latest_penalized_exit_length: 8_192,
            max_withdrawals_per_epoch: 4,
            /*
             *  Deposit contract
             */
            deposit_contract_address: Address::from("TBD".as_bytes()),
            deposit_contract_tree_depth: 32,
            min_deposit: 1,
            max_deposit: 32,
            /*
             * Initial Values
             */
            genesis_fork_version: 0,
            genesis_slot_number: 0,
            genesis_start_shard: 0,
            far_future_slot: u64::max_value(),
            zero_hash: Hash256::zero(),
            empty_signature: Signature::empty_signature(),
            bls_withdrawal_prefix_byte: 0x00,
            /*
             * Time parameters
             */
            slot_duration: 6,
            min_attestation_inclusion_delay: 4,
            epoch_length: 64,
            seed_lookahead: 64,
            entry_exit_delay: 256,
            pow_receipt_root_voting_period: 1_024,
            min_validator_withdrawal_time: u64::pow(2, 14),
            /*
             * Reward and penalty quotients
             */
            base_reward_quotient: 1_024,
            whistleblower_reward_quotient: 512,
            includer_reward_quotient: 8,
            inactivity_penalty_quotient: u64::pow(2, 24),
            /*
             * Max operations per block
             */
            max_proposer_slashings: 16,
            max_casper_slashings: 16,
            max_attestations: 128,
            max_deposits: 16,
            max_exits: 16,
            /*
             * Intialization parameters
             */
            initial_validators: initial_validators_for_testing(),
            initial_balances: initial_balances_for_testing(),
            genesis_time: 1_544_672_897,
            processed_pow_receipt_root: Hash256::from("pow_root".as_bytes()),
        }
    }
}

/// Generate a set of validator records to use with testing until the real chain starts.
fn initial_validators_for_testing() -> Vec<ValidatorRecord> {
    // Some dummy private keys to start with.
    let key_strings = vec![
        "jzjxxgjajfjrmgodszzsgqccmhnyvetcuxobhtynojtpdtbj",
        "gpeehcjudxdijzhjgirfuhahmnjutlchjmoffxmimbdejakd",
        "ntrrdwwebodokuwaclhoqreqyodngoyhurvesghjfxeswoaj",
        "cibmzkqrzdgdlrvqaxinwpvyhcgjkeysrsjkqtkcxvznsvth",
        "erqrfuahdwprsstkawggounxmihzhrvbhchcyiwtaypqcedr",
    ];

    let mut initial_validators = Vec::with_capacity(key_strings.len());
    for key_string in key_strings {
        let keypair = {
            let secret_key = match SecretKey::from_bytes(&key_string.as_bytes()) {
                Ok(key) => key,
                Err(_) => unreachable!(), // Keys are static and should not fail.
            };
            let public_key = PublicKey::from_secret_key(&secret_key);
            Keypair {
                sk: secret_key,
                pk: public_key,
            }
        };
        let validator_record = ValidatorRecord {
            pubkey: keypair.pk.clone(),
<<<<<<< HEAD
            withdrawal_credentials: Hash256::zero(),
            randao_commitment: Hash256::zero(),
            randao_layers: 0,
            activation_slot: u64::max_value(),
            exit_slot: u64::max_value(),
            withdrawal_slot: u64::max_value(),
            penalized_slot: u64::max_value(),
            exit_count: 0,
            status: From::from(0),
            custody_commitment: Hash256::zero(),
            latest_custody_reseed_slot: 0,
            penultimate_custody_reseed_slot: 0,
=======
            ..Default::default()
>>>>>>> fee12706
        };
        initial_validators.push(validator_record);
    }

    initial_validators
}

fn initial_balances_for_testing() -> Vec<u64> {
    vec![DEPOSIT_GWEI; 4]
}

#[cfg(test)]
mod tests {
    use super::*;

    #[test]
    fn test_foundation_spec_can_be_constructed() {
        let _ = ChainSpec::foundation();
    }
}<|MERGE_RESOLUTION|>--- conflicted
+++ resolved
@@ -106,7 +106,6 @@
         };
         let validator_record = ValidatorRecord {
             pubkey: keypair.pk.clone(),
-<<<<<<< HEAD
             withdrawal_credentials: Hash256::zero(),
             randao_commitment: Hash256::zero(),
             randao_layers: 0,
@@ -115,13 +114,10 @@
             withdrawal_slot: u64::max_value(),
             penalized_slot: u64::max_value(),
             exit_count: 0,
-            status: From::from(0),
+            status_flags: None,
             custody_commitment: Hash256::zero(),
             latest_custody_reseed_slot: 0,
             penultimate_custody_reseed_slot: 0,
-=======
-            ..Default::default()
->>>>>>> fee12706
         };
         initial_validators.push(validator_record);
     }
